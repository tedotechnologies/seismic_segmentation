import os
import random
import argparse
import numpy as np
import torch
import torch.nn.functional as F
from torch.utils.data import DataLoader, random_split, Subset
from tqdm import tqdm
import hydra
from omegaconf import DictConfig, OmegaConf

from peft import get_peft_model, LoraConfig, TaskType
from transformers import SamModel, SamProcessor
from clearml import Task
from prepare_data import SegmentationDataset
from prepare_data import create_combined_dataset

import albumentations as A

augmentation_pipeline = A.Compose([
    A.Resize(height=256, width=256, p=1.0),
    # A.HorizontalFlip(p=0.5),
    # A.ShiftScaleRotate(shift_limit=0.1, scale_limit=0.1, rotate_limit=15, p=0.5)
], additional_targets={"mask2": "mask"})


def custom_collate(batch: list) -> dict:
    return {
        "filename": [item["filename"] for item in batch],
        "seismic_img": [item["seismic_img"] for item in batch],
        "label": [item["label"] for item in batch]
    }


def compute_metrics(pred: np.ndarray, target: np.ndarray, threshold: float = 0.5) -> tuple:
    pred_bin = (pred > threshold).astype(np.uint8)
    target_bin = (target > threshold).astype(np.uint8)
    if pred_bin.sum() == 0 and target_bin.sum() == 0:
        return 1.0, 1.0
    intersection = np.logical_and(pred_bin, target_bin).sum()
    union = np.logical_or(pred_bin, target_bin).sum()
    iou = intersection / union if union != 0 else 0.0
    pred_sum = pred_bin.sum()
    target_sum = target_bin.sum()
    dice = (2.0 * intersection) / (pred_sum + target_sum) if (pred_sum + target_sum) != 0 else 0.0
    return iou, dice


def select_best_mask(outputs) -> torch.Tensor:
    pred_masks_candidates = outputs.pred_masks[:, 0, :, :, :]
    iou_scores = outputs.iou_scores  # shape: [B, N]
    best_masks = []
    for i in range(pred_masks_candidates.shape[0]):
        best_idx = torch.argmax(iou_scores[i])
        best_masks.append(pred_masks_candidates[i, best_idx, :, :])
    return torch.stack(best_masks, dim=0)


def generate_input_points_and_labels(label: np.ndarray) -> tuple:
    """
    Returns a tuple (points, labels) where points is a list with at least one 2D point,
    and labels is a list with a corresponding label. If no positive point exists, returns
    a dummy point ([0, 0]) with label -1.
    """
    h, w = label.shape
    nonzero_indices = np.argwhere(label == 1)
    if len(nonzero_indices) > 0:
        idx = random.randint(0, len(nonzero_indices) - 1)
        y, x = nonzero_indices[idx]
        return [[x, y]], [1]  # valid prompt and label
    else:
        return [[0, 0]], [-1]   # dummy prompt and padding label


def interpolate_prediction(pred_logits: torch.Tensor, original_sizes: list, pad_size: dict, labels: torch.Tensor) -> torch.Tensor:
    target_image_size = (pad_size["height"], pad_size["width"])
    pred_logits = F.interpolate(pred_logits.unsqueeze(1), size=target_image_size, mode="bilinear", align_corners=False).squeeze(1)
    pred_logits_list = []
    for i, orig in enumerate(original_sizes):
        cropped = pred_logits[i, :orig[0], :orig[1]]
        orig_size = labels[i].shape
        upsampled = F.interpolate(cropped.unsqueeze(0).unsqueeze(0), size=orig_size, mode="bilinear", align_corners=False)
        pred_logits_list.append(upsampled.squeeze(0).squeeze(0))
    return torch.stack(pred_logits_list, dim=0)

def parse_mask_dtype(dtype_str):
    if isinstance(dtype_str, str):
        if dtype_str == "np.uint8":
            return np.uint8
        elif dtype_str == "np.uint32":
            return np.uint32
    return dtype_str

@hydra.main(config_path="../conf", config_name="config", version_base=None)
def main(cfg: DictConfig):
    print(OmegaConf.to_yaml(cfg))

    os.environ["CLEARML_WEB_HOST"] = "https://app.clear.ml/"
    os.environ["CLEARML_API_HOST"] = "https://api.clear.ml"
    os.environ["CLEARML_FILES_HOST"] = "https://files.clear.ml"
    os.environ["CLEARML_API_ACCESS_KEY"] = "VH2OIPC5NKDGRNFJ9LW5W2KSU3YP4T"
    os.environ["CLEARML_API_SECRET_KEY"] = "Ixtz1NVs8wKDzNfyakkHIHHWN_Oy4vuzwbza8gu2za5SZpcl62e3s6v3s7uN9SzKbII"

    task = Task.init(project_name=cfg.clearml.project_name,
                     task_name=cfg.clearml.task_name)
    task.connect(OmegaConf.to_container(cfg, resolve=True))

    device = "cuda" if torch.cuda.is_available() else "cpu"

    model = SamModel.from_pretrained(cfg.model.pretrained).to(device)
    processor = SamProcessor.from_pretrained(cfg.model.pretrained)

    if cfg.model.freeze_base:
        for param in model.parameters():
            param.requires_grad = False
<<<<<<< HEAD

    if cfg.model.use_lora:
        lora_cfg = cfg.model.lora_config
        lora_config = LoraConfig(
            r=lora_cfg.r,
            lora_alpha=lora_cfg.lora_alpha,
            target_modules=lora_cfg.target_modules,
            lora_dropout=lora_cfg.lora_dropout,
            bias=lora_cfg.bias,
            task_type=TaskType.FEATURE_EXTRACTION
        )
        model = get_peft_model(model, lora_config)

    print("Trainable parameters:", sum(p.numel() for p in model.parameters() if p.requires_grad))
    optimizer = torch.optim.AdamW(model.parameters(), lr=cfg.training.lr)

    train_dataset_configs = []
    for d in cfg.train_data:
        d_dict = dict(d)
        d_dict["mask_dtype"] = parse_mask_dtype(d_dict.get("mask_dtype", "np.uint8"))
        d_dict["shape"] = tuple(d_dict.get("shape", (224, 224)))
        d_dict["use_pil"] = True
        d_dict["augmentation_pipeline"] = augmentation_pipeline
        train_dataset_configs.append(d_dict)

    train_dataset = create_combined_dataset(train_dataset_configs)

    train_size = int(0.8 * len(train_dataset))
    val_size = len(train_dataset) - train_size
    train_dataset, val_dataset = random_split(train_dataset, [train_size, val_size])

    train_loader = DataLoader(
        train_dataset,
        batch_size=cfg.training.batch_size,
        shuffle=True,
        num_workers=cfg.training.num_workers,
        collate_fn=custom_collate
    )
    val_loader = DataLoader(
        val_dataset,
        batch_size=cfg.training.batch_size,
        shuffle=False,
        num_workers=cfg.training.num_workers,
        collate_fn=custom_collate
    )

    for epoch in range(cfg.training.epochs):
        model.train()
        epoch_loss = 0.0
        pbar = tqdm(train_loader, desc=f"Epoch {epoch+1}", ncols=100)
        for batch_idx, batch in enumerate(pbar):
            optimizer.zero_grad()

            labels = torch.stack([(torch.tensor(lbl) != 0).float() for lbl in batch["label"]]).to(device)
            batch_input_points = []
            batch_input_labels = []
            for label in labels.cpu().numpy():
                points, prompt_labels = generate_input_points_and_labels(label)
                batch_input_points.append(points)
                batch_input_labels.append(prompt_labels)

            inputs = processor(
                batch["seismic_img"],
                input_points=batch_input_points,
                input_labels=batch_input_labels,
                return_tensors="pt"
            )
            original_sizes = inputs["original_sizes"]
            inputs = {k: v.to(device) for k, v in inputs.items()}
            outputs = model(**inputs)
            pred_logits = select_best_mask(outputs)

            if pred_logits.shape[-2:] != labels.shape[-2:]:
                pad_size = cfg.data.get("pad_size", {"height": 1024, "width": 1024})
                pred_logits = interpolate_prediction(pred_logits, original_sizes, pad_size, labels)

            loss = F.binary_cross_entropy_with_logits(pred_logits, labels.float())
            loss.backward()
            optimizer.step()

            epoch_loss += loss.item()
            if batch_idx % cfg.training.log_interval == 0:
                current_iter = epoch * len(train_loader) + batch_idx
                print(f"Epoch [{epoch+1}/{cfg.training.epochs}] Batch [{batch_idx}/{len(train_loader)}] Loss: {loss.item():.4f}")
                task.get_logger().report_scalar("loss", "train", iteration=current_iter, value=loss.item())

        avg_loss = epoch_loss / len(train_loader)
        print(f"Epoch [{epoch+1}/{cfg.training.epochs}] Average Loss: {avg_loss:.4f}")
        task.get_logger().report_scalar("epoch_loss", "train", iteration=epoch, value=avg_loss)

    print("Training complete.")

    test_data_cfg = {
        "type": cfg.test_data.get("type", "2D"),
        "seismic_dir": cfg.test_data.seismic_dir,
        "label_dir": cfg.test_data.label_dir,
        "shape": tuple(cfg.test_data.shape),
        "mask_dtype": np.uint8 if cfg.test_data.mask_dtype == "np.uint8" else cfg.test_data.mask_dtype,
        "pad_size": cfg.test_data.pad_size,
        "use_pil": True
    }
    full_test_dataset = SegmentationDataset(test_data_cfg)

    try:
        test_dataset = full_test_dataset[-200:]
    except TypeError:
        total = len(full_test_dataset)
        indices = list(range(total - 200, total))
        test_dataset = Subset(full_test_dataset, indices)
    test_loader = DataLoader(
        test_dataset,
        batch_size=cfg.training.batch_size,
        shuffle=False,
        num_workers=cfg.training.num_workers,
        collate_fn=custom_collate
    )
    model.eval()
    test_ious, test_dices = [], []
    with torch.no_grad():
        for batch in test_loader:
            labels = torch.stack([(torch.tensor(lbl) != 0).float() for lbl in batch["label"]]).to(device)
            batch_input_points = []
            batch_input_labels = []
            for label in labels.cpu().numpy():
                points, prompt_labels = generate_input_points_and_labels(label)
                batch_input_points.append(points)
                batch_input_labels.append(prompt_labels)
            inputs_test = processor(
                batch["seismic_img"],
                input_points=batch_input_points,
                input_labels=batch_input_labels,
                return_tensors="pt"
            )
            original_sizes = inputs_test["original_sizes"]
            inputs_test = {k: v.to(device) for k, v in inputs_test.items()}
            outputs = model(**inputs_test)
            pred_logits = select_best_mask(outputs)

            if pred_logits.shape[-2:] != labels.shape[-2:]:
                pad_size = test_data_cfg.get("pad_size", {"height": 1024, "width": 1024})
                pred_logits = interpolate_prediction(pred_logits, original_sizes, pad_size, labels)

            pred_masks = (torch.sigmoid(pred_logits) > 0.5).float().cpu().numpy()
            labels_np = labels.cpu().numpy()
            for pred_mask, label in zip(pred_masks, labels_np):
                iou, dice = compute_metrics(pred_mask, label)
                test_ious.append(iou)
                test_dices.append(dice)

    avg_test_iou = np.mean(test_ious) if test_ious else 0.0
    avg_test_dice = np.mean(test_dices) if test_dices else 0.0
    print(f"Test - Average IoU: {avg_test_iou:.4f}, Average Dice: {avg_test_dice:.4f}")
    task.get_logger().report_scalar("test_iou", "test", iteration=0, value=avg_test_iou)
    task.get_logger().report_scalar("test_dice", "test", iteration=0, value=avg_test_dice)

=======

from prepare_data import SeismicDataset

def parse_args():
    parser = argparse.ArgumentParser(description="Train SAM model with ClearML")
    parser.add_argument("--project_name", type=str, default="SAM Fine Tuning")
    parser.add_argument("--task_name", type=str, default="LoRA Training")
    parser.add_argument("--epochs", type=int, default=2)
    parser.add_argument("--batch_size", type=int, default=4)
    parser.add_argument("--lr", type=float, default=1e-4)
    parser.add_argument("--freeze_base", action="store_true", help="Freeze base model parameters")
    return parser.parse_args()

def main():
    os.environ["CLEARML_WEB_HOST"] = "https://app.clear.ml/"
    os.environ["CLEARML_API_HOST"] = "https://api.clear.ml"
    os.environ["CLEARML_FILES_HOST"] = "https://files.clear.ml"
    os.environ["CLEARML_API_ACCESS_KEY"] = "VH2OIPC5NKDGRNFJ9LW5W2KSU3YP4T"
    os.environ["CLEARML_API_SECRET_KEY"] = "Ixtz1NVs8wKDzNfyakkHIHHWN_Oy4vuzwbza8gu2za5SZpcl62e3s6v3s7uN9SzKbII"

    args = parse_args()

    train_config = {
        "model": {
            "pretrained": "facebook/sam-vit-huge", 
            "use_lora": True,
            "lora_config": { 
                "r": 32,
                "lora_alpha": 64,
                "target_modules": ["q_proj", "k_proj", "v_proj", "out_proj"],
                "lora_dropout": 0.1,
                "bias": "none",
                "task_type": "FEATURE_EXTRACTION"
            },
            "freeze_base": args.freeze_base
        },
        "training": {
            "epochs": args.epochs,
            "batch_size": args.batch_size,
            "lr": args.lr,
            "num_workers": 2,
            "log_interval": 10,
            "use_mask": True 
        },
        "data": {
            "type": "2D",
            "seismic_dir": "/home/dmatveev/workdir/rosneft_segmentation/data/Salt2d/seismic",
            "label_dir": "/home/dmatveev/workdir/rosneft_segmentation/data/Salt2d/label",
            "shape": (224, 224),
            "mask_dtype": np.uint8
        },
        "clearml": {
            "project_name": args.project_name,
            "task_name": args.task_name
        }
    }

    task = Task.init(project_name=train_config["clearml"]["project_name"],
                     task_name=train_config["clearml"]["task_name"])
    task.connect(train_config)

    device = "cuda" if torch.cuda.is_available() else "cpu"

    model = SamModel.from_pretrained(train_config["model"]["pretrained"]).to(device)
    processor = SamProcessor.from_pretrained(train_config["model"]["pretrained"])

    if train_config["model"]["freeze_base"]:
        for param in model.parameters():
            param.requires_grad = False

    if train_config["model"]["use_lora"]:
        lora_cfg = train_config["model"]["lora_config"]
        lora_config = LoraConfig(
            r=lora_cfg["r"],
            lora_alpha=lora_cfg["lora_alpha"],
            target_modules=lora_cfg["target_modules"],
            lora_dropout=lora_cfg["lora_dropout"],
            bias=lora_cfg["bias"],
            task_type=TaskType.FEATURE_EXTRACTION
        )
        model = get_peft_model(model, lora_config)

    print("Trainable parameters:", sum(p.numel() for p in model.parameters() if p.requires_grad))
    optimizer = torch.optim.AdamW(model.parameters(), lr=train_config["training"]["lr"])

    data_config = {
        "seismic_dir": train_config["data"]["seismic_dir"],
        "label_dir": train_config["data"]["label_dir"],
        "shape": train_config["data"]["shape"],
    }
    seismic_dataset = SeismicDataset(data_config)
    torch_dataset = TorchSeismicDataset(seismic_dataset)
    train_loader = DataLoader(torch_dataset,
                              batch_size=train_config["training"]["batch_size"],
                              shuffle=True,
                              num_workers=train_config["training"]["num_workers"])

    num_epochs = train_config["training"]["epochs"]
    log_interval = train_config["training"]["log_interval"]

    model.train()
    for epoch in range(num_epochs):
        epoch_loss = 0.0
        pbar = tqdm(train_loader, desc=f"Epoch {epoch+1}", ncols=100)

        for batch_idx, batch in enumerate(pbar):
            optimizer.zero_grad()
            seismic_imgs = batch["seismic_img"].to(device)
            labels = batch["label"].to(device)

            inputs = processor(list(seismic_imgs), return_tensors="pt")
            inputs = {k: v.to(device) for k, v in inputs.items()}
            image_embeddings = model.get_image_embeddings(inputs["pixel_values"])

            batch_prompts = []
            for label in labels.cpu().numpy():
                h, w = label.shape
                nonzero_indices = np.argwhere(label != 0)
                if len(nonzero_indices) > 0:
                    idx = random.randint(0, len(nonzero_indices) - 1)
                    y, x = nonzero_indices[idx]
                    prompt_point = [[x, y]]
                else:
                    prompt_point = [[w / 2.0, h / 2.0]]
                batch_prompts.append(prompt_point)

            prompt_inputs = processor(list(seismic_imgs), input_points=batch_prompts, return_tensors="pt")
            prompt_inputs = {k: v.to(device) for k, v in prompt_inputs.items()}
            prompt_inputs.pop("pixel_values", None)
            prompt_inputs.update({"image_embeddings": image_embeddings})

            outputs = model(**prompt_inputs)
            pred_masks = outputs.pred_masks

            if pred_masks.ndim == 5:
                pred_logits, _ = pred_masks.max(dim=2)  # [B, 1, H, W]
                pred_logits = pred_logits.squeeze(1)
            elif pred_masks.ndim == 4:
                pred_logits, _ = pred_masks.max(dim=1)  # [B, H, W]
            elif pred_masks.ndim == 3:
                pred_logits, _ = pred_masks.max(dim=0)  # [H, W]
                pred_logits = pred_logits.unsqueeze(0)  # [1, H, W]
            else:
                raise ValueError(f"Unexpected pred_masks shape: {pred_masks.shape}")

            if pred_logits.shape[-2:] != labels.shape[-2:]:
                pred_logits = F.interpolate(pred_logits.unsqueeze(1),
                                            size=labels.shape[-2:],
                                            mode="bilinear",
                                            align_corners=False).squeeze(1)

            loss = F.binary_cross_entropy_with_logits(pred_logits, labels.float())
            loss.backward()
            optimizer.step()

            epoch_loss += loss.item()
            if batch_idx % log_interval == 0:
                current_iter = epoch * len(train_loader) + batch_idx
                print(f"Epoch [{epoch+1}/{num_epochs}] Batch [{batch_idx}/{len(train_loader)}] Loss: {loss.item():.4f}")
                task.get_logger().report_scalar("loss", "train", iteration=current_iter, value=loss.item())

        avg_loss = epoch_loss / len(train_loader)
        print(f"Epoch [{epoch+1}/{num_epochs}] Average Loss: {avg_loss:.4f}")
        task.get_logger().report_scalar("epoch_loss", "train", iteration=epoch, value=avg_loss)

        checkpoint_path = f"checkpoint_epoch_{epoch+1}.pt"
        torch.save({
            "epoch": epoch + 1,
            "model_state_dict": model.state_dict(),
            "optimizer_state_dict": optimizer.state_dict(),
            "loss": avg_loss,
        }, checkpoint_path)
        task.get_logger().report_artifact(name=f"checkpoint_epoch_{epoch+1}", artifact_object=checkpoint_path)

    print("Training complete.")
>>>>>>> d3915497

if __name__ == "__main__":
    main()<|MERGE_RESOLUTION|>--- conflicted
+++ resolved
@@ -113,7 +113,6 @@
     if cfg.model.freeze_base:
         for param in model.parameters():
             param.requires_grad = False
-<<<<<<< HEAD
 
     if cfg.model.use_lora:
         lora_cfg = cfg.model.lora_config
@@ -269,183 +268,6 @@
     task.get_logger().report_scalar("test_iou", "test", iteration=0, value=avg_test_iou)
     task.get_logger().report_scalar("test_dice", "test", iteration=0, value=avg_test_dice)
 
-=======
-
-from prepare_data import SeismicDataset
-
-def parse_args():
-    parser = argparse.ArgumentParser(description="Train SAM model with ClearML")
-    parser.add_argument("--project_name", type=str, default="SAM Fine Tuning")
-    parser.add_argument("--task_name", type=str, default="LoRA Training")
-    parser.add_argument("--epochs", type=int, default=2)
-    parser.add_argument("--batch_size", type=int, default=4)
-    parser.add_argument("--lr", type=float, default=1e-4)
-    parser.add_argument("--freeze_base", action="store_true", help="Freeze base model parameters")
-    return parser.parse_args()
-
-def main():
-    os.environ["CLEARML_WEB_HOST"] = "https://app.clear.ml/"
-    os.environ["CLEARML_API_HOST"] = "https://api.clear.ml"
-    os.environ["CLEARML_FILES_HOST"] = "https://files.clear.ml"
-    os.environ["CLEARML_API_ACCESS_KEY"] = "VH2OIPC5NKDGRNFJ9LW5W2KSU3YP4T"
-    os.environ["CLEARML_API_SECRET_KEY"] = "Ixtz1NVs8wKDzNfyakkHIHHWN_Oy4vuzwbza8gu2za5SZpcl62e3s6v3s7uN9SzKbII"
-
-    args = parse_args()
-
-    train_config = {
-        "model": {
-            "pretrained": "facebook/sam-vit-huge", 
-            "use_lora": True,
-            "lora_config": { 
-                "r": 32,
-                "lora_alpha": 64,
-                "target_modules": ["q_proj", "k_proj", "v_proj", "out_proj"],
-                "lora_dropout": 0.1,
-                "bias": "none",
-                "task_type": "FEATURE_EXTRACTION"
-            },
-            "freeze_base": args.freeze_base
-        },
-        "training": {
-            "epochs": args.epochs,
-            "batch_size": args.batch_size,
-            "lr": args.lr,
-            "num_workers": 2,
-            "log_interval": 10,
-            "use_mask": True 
-        },
-        "data": {
-            "type": "2D",
-            "seismic_dir": "/home/dmatveev/workdir/rosneft_segmentation/data/Salt2d/seismic",
-            "label_dir": "/home/dmatveev/workdir/rosneft_segmentation/data/Salt2d/label",
-            "shape": (224, 224),
-            "mask_dtype": np.uint8
-        },
-        "clearml": {
-            "project_name": args.project_name,
-            "task_name": args.task_name
-        }
-    }
-
-    task = Task.init(project_name=train_config["clearml"]["project_name"],
-                     task_name=train_config["clearml"]["task_name"])
-    task.connect(train_config)
-
-    device = "cuda" if torch.cuda.is_available() else "cpu"
-
-    model = SamModel.from_pretrained(train_config["model"]["pretrained"]).to(device)
-    processor = SamProcessor.from_pretrained(train_config["model"]["pretrained"])
-
-    if train_config["model"]["freeze_base"]:
-        for param in model.parameters():
-            param.requires_grad = False
-
-    if train_config["model"]["use_lora"]:
-        lora_cfg = train_config["model"]["lora_config"]
-        lora_config = LoraConfig(
-            r=lora_cfg["r"],
-            lora_alpha=lora_cfg["lora_alpha"],
-            target_modules=lora_cfg["target_modules"],
-            lora_dropout=lora_cfg["lora_dropout"],
-            bias=lora_cfg["bias"],
-            task_type=TaskType.FEATURE_EXTRACTION
-        )
-        model = get_peft_model(model, lora_config)
-
-    print("Trainable parameters:", sum(p.numel() for p in model.parameters() if p.requires_grad))
-    optimizer = torch.optim.AdamW(model.parameters(), lr=train_config["training"]["lr"])
-
-    data_config = {
-        "seismic_dir": train_config["data"]["seismic_dir"],
-        "label_dir": train_config["data"]["label_dir"],
-        "shape": train_config["data"]["shape"],
-    }
-    seismic_dataset = SeismicDataset(data_config)
-    torch_dataset = TorchSeismicDataset(seismic_dataset)
-    train_loader = DataLoader(torch_dataset,
-                              batch_size=train_config["training"]["batch_size"],
-                              shuffle=True,
-                              num_workers=train_config["training"]["num_workers"])
-
-    num_epochs = train_config["training"]["epochs"]
-    log_interval = train_config["training"]["log_interval"]
-
-    model.train()
-    for epoch in range(num_epochs):
-        epoch_loss = 0.0
-        pbar = tqdm(train_loader, desc=f"Epoch {epoch+1}", ncols=100)
-
-        for batch_idx, batch in enumerate(pbar):
-            optimizer.zero_grad()
-            seismic_imgs = batch["seismic_img"].to(device)
-            labels = batch["label"].to(device)
-
-            inputs = processor(list(seismic_imgs), return_tensors="pt")
-            inputs = {k: v.to(device) for k, v in inputs.items()}
-            image_embeddings = model.get_image_embeddings(inputs["pixel_values"])
-
-            batch_prompts = []
-            for label in labels.cpu().numpy():
-                h, w = label.shape
-                nonzero_indices = np.argwhere(label != 0)
-                if len(nonzero_indices) > 0:
-                    idx = random.randint(0, len(nonzero_indices) - 1)
-                    y, x = nonzero_indices[idx]
-                    prompt_point = [[x, y]]
-                else:
-                    prompt_point = [[w / 2.0, h / 2.0]]
-                batch_prompts.append(prompt_point)
-
-            prompt_inputs = processor(list(seismic_imgs), input_points=batch_prompts, return_tensors="pt")
-            prompt_inputs = {k: v.to(device) for k, v in prompt_inputs.items()}
-            prompt_inputs.pop("pixel_values", None)
-            prompt_inputs.update({"image_embeddings": image_embeddings})
-
-            outputs = model(**prompt_inputs)
-            pred_masks = outputs.pred_masks
-
-            if pred_masks.ndim == 5:
-                pred_logits, _ = pred_masks.max(dim=2)  # [B, 1, H, W]
-                pred_logits = pred_logits.squeeze(1)
-            elif pred_masks.ndim == 4:
-                pred_logits, _ = pred_masks.max(dim=1)  # [B, H, W]
-            elif pred_masks.ndim == 3:
-                pred_logits, _ = pred_masks.max(dim=0)  # [H, W]
-                pred_logits = pred_logits.unsqueeze(0)  # [1, H, W]
-            else:
-                raise ValueError(f"Unexpected pred_masks shape: {pred_masks.shape}")
-
-            if pred_logits.shape[-2:] != labels.shape[-2:]:
-                pred_logits = F.interpolate(pred_logits.unsqueeze(1),
-                                            size=labels.shape[-2:],
-                                            mode="bilinear",
-                                            align_corners=False).squeeze(1)
-
-            loss = F.binary_cross_entropy_with_logits(pred_logits, labels.float())
-            loss.backward()
-            optimizer.step()
-
-            epoch_loss += loss.item()
-            if batch_idx % log_interval == 0:
-                current_iter = epoch * len(train_loader) + batch_idx
-                print(f"Epoch [{epoch+1}/{num_epochs}] Batch [{batch_idx}/{len(train_loader)}] Loss: {loss.item():.4f}")
-                task.get_logger().report_scalar("loss", "train", iteration=current_iter, value=loss.item())
-
-        avg_loss = epoch_loss / len(train_loader)
-        print(f"Epoch [{epoch+1}/{num_epochs}] Average Loss: {avg_loss:.4f}")
-        task.get_logger().report_scalar("epoch_loss", "train", iteration=epoch, value=avg_loss)
-
-        checkpoint_path = f"checkpoint_epoch_{epoch+1}.pt"
-        torch.save({
-            "epoch": epoch + 1,
-            "model_state_dict": model.state_dict(),
-            "optimizer_state_dict": optimizer.state_dict(),
-            "loss": avg_loss,
-        }, checkpoint_path)
-        task.get_logger().report_artifact(name=f"checkpoint_epoch_{epoch+1}", artifact_object=checkpoint_path)
-
-    print("Training complete.")
->>>>>>> d3915497
 
 if __name__ == "__main__":
     main()